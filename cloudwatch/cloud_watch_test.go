--- conflicted
+++ resolved
@@ -7,12 +7,7 @@
 	"time"
 )
 
-<<<<<<< HEAD
-
 func TestHeartBeatMetric(t *testing.T) {
-=======
-func TestSender(t *testing.T) {
->>>>>>> 66309530
 	cloudwatch.Initialize()
 	for i := 0; i < 10; i++ {
 		err := cloudwatch.PutHeartBeatMetric("cronJob")
