--- conflicted
+++ resolved
@@ -5,11 +5,8 @@
 	"fmt"
 	"github.com/bsm/sarama-cluster"
 	"reflect"
-<<<<<<< HEAD
+	"strings"
 	"sync"
-=======
-	"strings"
->>>>>>> 59ad23e0
 )
 
 type ConsumerRegister struct {
@@ -31,12 +28,8 @@
 	cr.mutex = sync.Mutex{}
 }
 
-<<<<<<< HEAD
 func (cr *ConsumerRegister) RegisterTopicAndHandler(topic string, groupId string, data interface{}, action HandlerFunc) (error) {
 	cr.mutex.Lock()
-=======
-func (cr *ConsumerRegister) RegisterTopicAndHandler(topic string, groupId string, data interface{}, action HandlerFunc) error {
->>>>>>> 59ad23e0
 	groupConsumerMap, ok := cr.consumerMap[topic]
 	if ok {
 		_, ok1 := groupConsumerMap[groupId]
