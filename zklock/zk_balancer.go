--- conflicted
+++ resolved
@@ -581,7 +581,6 @@
 }
 
 func encodeData(tasks []*Task) ([]byte, error) {
-<<<<<<< HEAD
      if len(tasks) == 0 {
         return []byte{}, nil
      }
@@ -590,42 +589,4 @@
         res = append(res, *v)
      }
      return json.Marshal(res)
-=======
-	if len(tasks) == 0 {
-		return []byte{}, nil
-	}
-	res := make([]Task, 0, len(tasks))
-	for _, v := range tasks {
-		res = append(res, *v)
-	}
-	return json.Marshal(res)
-}
-
-func (zb *ZkBalancer) showTasks() {
-	log.Infof("Begin showTasks by worker >>>>>>>>>>>>>>\n")
-	tasks4worker := make(map[string][]*Task)
-	noWorker := "noWorker"
-	for _, t := range zb.tasks {
-		if t.Owner == "" {
-			if ts, ok := tasks4worker[noWorker]; ok {
-				tasks4worker[noWorker] = append(ts, t)
-			} else {
-				tasks4worker[noWorker] = []*Task{t}
-			}
-		} else {
-			if ts, ok := tasks4worker[t.Owner]; ok {
-				tasks4worker[t.Owner] = append(ts, t)
-			} else {
-				tasks4worker[t.Owner] = []*Task{t}
-			}
-		}
-	}
-	for k, v := range tasks4worker {
-		log.Infof("tasks for worker : %s\n", k)
-		for _, t := range v {
-			log.Infof("%+v\n", *t)
-		}
-	}
-	log.Infof("End showTasks by worker >>>>>>>>>>>>>>\n")
->>>>>>> e96bed6b
 }