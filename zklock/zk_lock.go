package zklock

import (
	"fmt"
	"github.com/samuel/go-zookeeper/zk"
	"strings"
	"sync"
	"time"
)

type ZkLockConfig struct {
<<<<<<< HEAD
	ZkServers       string
	ConnectTimeOut  int
=======
	NeedZkLock     bool
	ZkServers      string
	ConnectTimeOut int
>>>>>>> 59ad23e0
}

type ZkLock struct {
	zkClient *zk.Conn
<<<<<<< HEAD
	lockMap map[string]*zk.Lock
	mutex 		sync.Mutex
=======
	lockMap  map[string]*zk.Lock
>>>>>>> 59ad23e0
}

var zl *ZkLock

const basePath = "/loopring_lock"

func Initialize(config ZkLockConfig) (*ZkLock, error) {
	if config.ZkServers == "" || len(config.ZkServers) < 10 {
		return nil, fmt.Errorf("Zookeeper server list config invalid: %s\n", config.ZkServers)
	}
	zkClient, _, err := zk.Connect(strings.Split(config.ZkServers, ","), time.Second*time.Duration(config.ConnectTimeOut))
	if err != nil {
		return nil, fmt.Errorf("Connect zookeeper error: %s\n", err.Error())
	}
	zl = &ZkLock{zkClient, make(map[string]*zk.Lock), sync.Mutex{}}
	return zl, nil
}

func  TryLock(lockName string) {
	zl.mutex.Lock()
	if _, ok := zl.lockMap[lockName]; !ok {
		acls := zk.WorldACL(zk.PermAll)
		zl.lockMap[lockName] = zk.NewLock(zl.zkClient, fmt.Sprintf("%s/%s", basePath, lockName), acls)
	}
	zl.mutex.Unlock()
	zl.lockMap[lockName].Lock()
}

<<<<<<< HEAD
func ReleaseLock(lockName string) (error) {
	if innerLock, ok := zl.lockMap[lockName]; ok {
=======
func (l *ZkLock) ReleaseLock(lockName string) error {
	if innerLock, ok := l.lockMap[lockName]; ok {
>>>>>>> 59ad23e0
		innerLock.Unlock()
		return nil
	} else {
		return fmt.Errorf("Try release not exists lock: %s\n", lockName)
	}
}<|MERGE_RESOLUTION|>--- conflicted
+++ resolved
@@ -9,24 +9,14 @@
 )
 
 type ZkLockConfig struct {
-<<<<<<< HEAD
 	ZkServers       string
 	ConnectTimeOut  int
-=======
-	NeedZkLock     bool
-	ZkServers      string
-	ConnectTimeOut int
->>>>>>> 59ad23e0
 }
 
 type ZkLock struct {
 	zkClient *zk.Conn
-<<<<<<< HEAD
 	lockMap map[string]*zk.Lock
 	mutex 		sync.Mutex
-=======
-	lockMap  map[string]*zk.Lock
->>>>>>> 59ad23e0
 }
 
 var zl *ZkLock
@@ -55,13 +45,8 @@
 	zl.lockMap[lockName].Lock()
 }
 
-<<<<<<< HEAD
 func ReleaseLock(lockName string) (error) {
 	if innerLock, ok := zl.lockMap[lockName]; ok {
-=======
-func (l *ZkLock) ReleaseLock(lockName string) error {
-	if innerLock, ok := l.lockMap[lockName]; ok {
->>>>>>> 59ad23e0
 		innerLock.Unlock()
 		return nil
 	} else {
